# Everything the developer needs in addition to the production requirements
-r prod.txt

# Testing
pytest==3.0.4
<<<<<<< HEAD
WebTest==2.0.24
factory-boy==2.7.0
=======
WebTest==2.0.23
factory-boy==2.8.1
>>>>>>> d417143c

# Lint and code style
flake8==3.2.1
flake8-blind-except==0.1.1
flake8-debugger==1.4.0
flake8-docstrings==1.0.2
flake8-isort==2.1.3
flake8-quotes==0.8.1
isort==4.2.5
pep8-naming==0.4.1<|MERGE_RESOLUTION|>--- conflicted
+++ resolved
@@ -3,13 +3,8 @@
 
 # Testing
 pytest==3.0.4
-<<<<<<< HEAD
 WebTest==2.0.24
-factory-boy==2.7.0
-=======
-WebTest==2.0.23
 factory-boy==2.8.1
->>>>>>> d417143c
 
 # Lint and code style
 flake8==3.2.1
