{% extends "admin/layout.html" %}

{% block content %}
<div class="container">
    <a href="{{ url_for('admin.project_new') }}" class="btn btn-success btn-lg">Add project</a>
    <h2>Projects</h2>
    {% if category_name %}<h4>Category: <b>{{ category_name }}</b></h4>{% endif %}
    {% if event %}
      <h4><b>{{ event.name }}</b></h4>
    {% else %}
<<<<<<< HEAD
      Visit the projects admin for a specific event for more options.
=======
      <span>Manage projects for a specific event for more options.</span>
>>>>>>> 9b2485ce
    {% endif %}
    <table class='table table-bordered table-hover'>
        <thead>
            <tr>
              <th>Name (Phase)</th>
              <th>Category</th>
              <th>Created</th>
              <th>Updated</th>
              <th>{% if event %}
                <a href="{{ url_for('admin.event_autosync', event_id=event.id) }}" class="btn btn-sm btn-warning">
                  Sync all
                </a>
              {% endif %}</th>
            </tr>
        </thead>
        {% for project in projects or data.items %}
        <tr>
            <td width="50%">
              <a href="{{ url_for('admin.project_view', project_id=project.id) }}">
                {{ project.name }}
              </a>
              <small><br>{{ project.phase }}</small>
            </td>
            <td>{{ project.category.name }}</td>
            <td>{{ project.created_at|format_date }}
              <small><br>{{ project.user.username }}</small></td>
            <td>{{ project.updated_at|since_date }}</td>
            <td><div class="btn-group">
              <a href="{{ url_for('public.project', project_id=project.id) }}" class="btn btn-sm btn-primary">
                View
              </a>
              {% if project.is_hidden %}
                <a href="{{ url_for('admin.project_toggle', project_id=project.id) }}" class="btn btn-sm btn-success">
                  Enable
                </a>
              {% else %}
                {% if project.is_autoupdate %}
                <a href="{{ url_for('public.project_autoupdate', project_id=project.id) }}" class="btn btn-sm btn-warning">
                  Sync
                </a>
                {% endif %}
                <a href="{{ url_for('admin.project_toggle', project_id=project.id) }}" title="Hide" class="btn btn-sm btn-danger"
                   onclick="if(!window.confirm('Are you sure you wish to hide this project?')) return false">
                  <i class="fa fa-eye"></i>
                </a>
              {% endif %}
            </div></td>
        </tr>
        {% endfor %}
    </table>
  {% if data %}
    {% include "includes/pagination.html" %}
  {% endif %}
</div>
{% endblock %}<|MERGE_RESOLUTION|>--- conflicted
+++ resolved
@@ -8,11 +8,7 @@
     {% if event %}
       <h4><b>{{ event.name }}</b></h4>
     {% else %}
-<<<<<<< HEAD
-      Visit the projects admin for a specific event for more options.
-=======
       <span>Manage projects for a specific event for more options.</span>
->>>>>>> 9b2485ce
     {% endif %}
     <table class='table table-bordered table-hover'>
         <thead>
