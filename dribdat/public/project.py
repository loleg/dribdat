# -*- coding: utf-8 -*-
"""Views related to project management."""
from flask import (
    Blueprint, request, render_template, flash, url_for, redirect
)
from flask_login import login_required, current_user
from dribdat.user.models import Event, Project, Activity, User
from dribdat.database import db
from dribdat.extensions import cache
from dribdat.public.forms import (
    ProjectNew, ProjectPost, ProjectBoost, ProjectComment
)
from dribdat.aggregation import (
    SyncProjectData, GetProjectData, IsProjectStarred
)
from dribdat.user import (
    validateProjectData, stageProjectToNext, isUserActive,
)
from dribdat.public.projhelper import (
    project_action, project_edit_action, resources_by_stage
)
from ..decorators import admin_required

blueprint = Blueprint('project', __name__,
                      static_folder="../static", url_prefix='/project')


@blueprint.route('/<int:project_id>/')
@blueprint.route('/<int:project_id>')
def project_view(project_id):
    """Show a project by id."""
    return project_action(project_id, None)


@blueprint.route('/<int:project_id>/log')
def project_view_posted(project_id):
    """Identical to the above."""
    return redirect(url_for(
        'project.project_view', project_id=project_id) + '#log')


@blueprint.route('/s/<project_name>')
def project_view_name(project_name):
    """Show a project matching by name."""
    project = Project.query.filter(
                Project.name.ilike(project_name)).first_or_404()
    return project_view(project.id)


@blueprint.route('/<int:project_id>/edit', methods=['GET', 'POST'])
@login_required
def project_edit(project_id):
    """Edit a project."""
    return project_edit_action(project_id)


@blueprint.route('/<int:project_id>/details', methods=['GET', 'POST'])
@login_required
def project_details(project_id):
    """Edit a project's details."""
    return project_edit_action(project_id, True)


@blueprint.route('/<int:project_id>/boost', methods=['GET', 'POST'])
@login_required
@admin_required
def project_boost(project_id):
    """Add a booster to a project."""
    project = Project.query.filter_by(id=project_id).first_or_404()
    event = project.event

    form = ProjectBoost(obj=project, next=request.args.get('next'))

    # TODO: load from a YAML file or from the Presets config
    form.boost_type.choices = [
        '---',
        'Awesome sauce',
        'Data wizards',
        'Glorious purpose',
        'Top tutorial',
        'Super committers',
    ]

    # Process form
    if form.is_submitted() and form.validate():
        # Update project data
        cache.clear()
        project_action(project_id, 'boost',
                       action=form.boost_type.data, text=form.note.data)
        flash('Thanks for your boost!', 'success')
        return project_view(project.id)

    return render_template(
        'public/projectboost.html',
        current_event=event, project=project, form=form,
        active="dribs"
    )


@blueprint.route('/<int:project_id>/approve', methods=['GET', 'POST'])
@login_required
@admin_required
def project_approve(project_id):
    """Approve a challenge or promote project to next level."""
    project = Project.query.filter_by(id=project_id).first_or_404()
    # Update project
    if stageProjectToNext(project):
        project.update()
        db.session.add(project)
        db.session.commit()
        cache.clear()
        flash("Promoted to stage '%s'" % 
            project.phase, 'info')
    return redirect(url_for(
        'project.project_view', project_id=project.id))


@blueprint.route('/<int:project_id>/render', methods=['GET'])
def render(project_id):
    """Transform project detail link."""
    project = Project.query.filter_by(id=project_id).first_or_404()
    return render_template(
        'render.html',
        current_event=project.event, render_src=project.webpage_url
    )


@blueprint.route('/<int:project_id>/post', methods=['GET', 'POST'])
@login_required
def project_post(project_id):
    """Add a Post to a project."""
    project = Project.query.filter_by(id=project_id).first_or_404()
    event = project.event
    starred = IsProjectStarred(project, current_user)
    allow_post = starred
    if not allow_post:
        flash('You do not have access to post to this project.', 'warning')
        return redirect(url_for('project.project_view', project_id=project.id))
    if event.lock_resources:
        flash('Comments are not available in the resource area. Please join a project.', 'info')
        return redirect(url_for('project.project_view', project_id=project.id))

    # Evaluate project progress
    stage, all_valid = validateProjectData(project)
    form = ProjectPost(obj=project, next=request.args.get('next'))

    # Process form
    if form.is_submitted() and form.validate():
        if form.has_progress.data:
            # Check and update progress
            if all_valid:
                found_next = stageProjectToNext(project)
            if all_valid and found_next:
                flash("Level up! You are at stage '%s'" % 
                    project.phase, 'info')

        # Update project data
        del form.id
        del form.has_progress
        form.populate_obj(project)
        project.update()
        db.session.add(project)
        db.session.commit()
        cache.clear()
        project_action(project_id, 'update',
                       action='post', text=form.note.data)

        flash("Thanks for sharing!", 'success')

        # Continue with project autoupdate
        if project.is_autoupdateable:
            return project_autoupdate(project.id)
        else:
            return redirect(url_for(
                'project.project_view_posted', project_id=project.id))

    return render_template(
        'public/projectpost.html',
        current_event=event, project=project, form=form,
        stage=stage, all_valid=all_valid,
        active="dribs"
    )


@blueprint.route('/<int:project_id>/comment', methods=['GET', 'POST'])
@login_required
def project_comment(project_id):
    """Use Post as comments by non-team members."""
    project = Project.query.filter_by(id=project_id).first_or_404()
    event = project.event
    form = ProjectComment(obj=project, next=request.args.get('next'))
    # Process form
    if form.is_submitted() and form.validate():
        # Update project data
        project_action(project_id, 'review',
                       action='post', text=form.note.data)

        flash("Thanks for your feedback!", 'success')
        return redirect(url_for(
            'project.project_view_posted', project_id=project.id))

    return render_template(
        'public/projectpost.html',
        current_event=event, project=project, form=form,
        active="dribs"
    )


@blueprint.route('/<int:project_id>/unpost/<int:activity_id>', methods=['GET'])
@login_required
def post_delete(project_id, activity_id):
    """Delete a Post."""
    project = Project.query.filter_by(id=project_id).first_or_404()
    purl = url_for('project.project_view_posted', project_id=project.id)
    activity = Activity.query.filter_by(id=activity_id).first_or_404()
    if not activity.may_delete(current_user):
        flash('No permission to delete.', 'warning')
    else:
        activity.delete()
        flash('The post has been deleted.', 'success')
    return redirect(purl)


def revert_project_by_activity(project, activity):
    """Revert Project to a previous version based on an Activity."""
    if not activity.project_version:
        return None, 'Could not revert: data not available.'
    elif activity.project_version == 0:
        return None, 'Could not revert: this is the earliest version.'
    # Apply revert
    revert_to = activity.project_version
    project.versions[revert_to - 1].revert()
    return revert_to, 'Project data reverted to version %d.' % revert_to


@blueprint.route('/<int:project_id>/undo/<int:activity_id>', methods=['GET'])
@login_required
def post_revert(project_id, activity_id):
    """Revert project to a previous version."""
    project = Project.query.filter_by(id=project_id).first_or_404()
    starred = IsProjectStarred(project, current_user)
    purl = url_for('project.project_view', project_id=project.id)
    if not isUserActive(current_user) or not starred:
        flash('Could not revert: user not allowed.', 'warning')
        return redirect(purl)
    activity = Activity.query.filter_by(id=activity_id).first_or_404()
    result, status = revert_project_by_activity(project, activity)
    if not result:
        flash(status, 'warning')
    else:
<<<<<<< HEAD
        flash(status, 'success')
        return project_action(project_id, 'revert', then_redirect=True)
=======
        revert_to = activity.project_version
        project.versions[revert_to].revert()
        project.save()
        flash('Project data reverted (version %d).' % revert_to, 'success')
>>>>>>> fc3e37a9
    return redirect(purl)


@blueprint.route('/<int:project_id>/preview/<int:activity_id>', methods=['GET'])
@login_required
def post_preview(project_id, activity_id):
    """Preview project data at a previous version."""
    project = Project.query.filter_by(id=project_id).first_or_404()
    purl = url_for('project.project_view_posted', project_id=project.id)
    activity = Activity.query.filter_by(id=activity_id).first_or_404()
    if not activity.project_version or activity.project_version == 0:
        flash('Could not preview.', 'warning')
        return redirect(purl)
    preview_at = activity.project_version
    project = project.versions[preview_at]
    flash('This is the archived version (%d) of this page.' % preview_at, 'info')
    return render_template(
        'public/project.html', current_event=project.event, project=project,
        past_version=activity_id, active="projects"
    )


@blueprint.route('/<int:project_id>/star/me', methods=['GET', 'POST'])
@login_required
def project_star(project_id):
    """Join a project."""
    if not isUserActive(current_user):
        flash(
            "User currently not allowed to join projects - please contact "
            + " organizers for activation.", 'warning'
        )
        return redirect(url_for('project.project_view', project_id=project_id))
    flash('Welcome to the team!', 'success')
    return project_action(project_id, 'star', then_redirect=True)


@blueprint.route('/<int:project_id>/star', methods=['POST'])
@login_required
@admin_required
def project_star_user(project_id):
    """Join a project by username (via form)."""
    username = request.form['username'].strip()
    user = User.query.filter(User.username.ilike(username)).first()
    if user is None:
        flash("User [%s] not found. Please try again." % username, 'warning')
        return redirect(url_for('project.project_view', project_id=project_id))
    flash('Added %s to the team!' % username, 'success')
    return project_action(
        project_id, 'star', then_redirect=True, for_user=user)


@blueprint.route('/<int:project_id>/unstar/me', methods=['GET', 'POST'])
@login_required
def project_unstar_me(project_id):
    """Leave a project."""
    flash('You have left the project', 'success')
    return project_action(project_id, 'unstar', then_redirect=True)


@blueprint.route('/<int:project_id>/unstar/<int:user_id>', methods=['GET'])
@login_required
@admin_required
def project_unstar(project_id, user_id):
    """Kick a user from a project."""
    user = User.query.filter_by(id=user_id).first_or_404()
    project = Project.query.filter_by(id=project_id).first_or_404()
    flash('User %s has left the project' % user.username, 'success')
    return project_action(
        project.id, 'unstar', then_redirect=True, for_user=user
    )


@blueprint.route('/event/<int:event_id>/project/new', methods=['GET', 'POST'])
@login_required
def project_new(event_id):
    """If allowed to create a new project, do so."""
    if not isUserActive(current_user):
        flash(
            "Your account needs to be activated - "
            + " please contact an organizer.", 'warning'
        )
        return redirect(url_for('public.event', event_id=event_id))
    event = Event.query.filter_by(id=event_id).first_or_404()
    if event.lock_starting:
        flash('Starting a new project is disabled for this event.', 'error')
        return redirect(url_for('public.event', event_id=event.id))
    if not isUserActive(current_user):
        flash('Your user account is not permitted to start projects.', 'error')
        return redirect(url_for('public.event', event_id=event.id))
    # Checks passed, continue ...
    return create_new_project(event)


def create_new_project(event):
    """Proceed to create a new project."""
    # Collect resource tips (stage 0 projects)
    suggestions = resources_by_stage(0, event.lock_resources)

    # Project form
    form = None
    project = Project()
    project.user_id = current_user.id
    form = ProjectNew(obj=project, next=request.args.get('next'))
    form.category_id.choices = [(c.id, c.name)
                                for c in project.categories_all(event)]
    if len(form.category_id.choices) > 0:
        form.category_id.choices.insert(0, (-1, ''))
    else:
        del form.category_id

    if not (form.is_submitted() and form.validate()):
        return render_template(
            'public/projectnew.html',
            current_event=event, form=form, suggestions=suggestions,
            active="projects"
        )

    # Process form result
    tpl_id = None
    if form.template.data:
        tpl_id = form.template.data
    del form.id
    del form.template
    form.populate_obj(project)

    # Apply template, if selected
    if tpl_id:
        template = Project.query.get(tpl_id)
        project.longtext = template.longtext
        project.image_url = template.image_url
        project.source_url = template.source_url
        project.webpage_url = template.webpage_url
        project.download_url = template.download_url

    # Start as challenge
    project.progress = -1
    project.event = event
    # Unless the event has started
    if event.has_started:
        project.progress = 5

    # Update the project
    project.update()
    db.session.add(project)
    db.session.commit()
    cache.clear()

    flash('Now invite your team to Join this page!', 'success')
    project_action(project.id, 'create', False)

    # Automatically join new projects
    if event.has_started:
        project_action(project.id, 'star', False)

    # Automatically sync data
    if len(project.autotext_url) > 1:
        return project_autoupdate(project.id)

    # Continue to project view
    purl = url_for('project.project_view', project_id=project.id)
    return redirect(purl)


@blueprint.route('/<int:project_id>/autoupdate')
@login_required
def project_autoupdate(project_id):
    """Sync remote project data."""
    project = Project.query.filter_by(id=project_id).first_or_404()
    if not project.is_autoupdateable:
        return project_action(project_id)

    # Check user permissions
    starred = IsProjectStarred(project, current_user)
    allow_edit = starred or project.event.lock_resources or (
        not current_user.is_anonymous and current_user.is_admin)
    if not allow_edit or project.is_hidden:
        flash('You may not sync this project.', 'warning')
        return redirect(url_for('project.project_view', project_id=project_id))

    # Check if we already have content
    has_autotext = project.autotext and len(project.autotext) > 1

    # Instruct user about certain links
    if project.autotext_url.startswith('https://docs.google.com/document') and \
       (project.autotext_url.endswith('/edit') or \
        '/edit#' in project.autotext_url):
        flash('The Publish link should be used for a Google Doc', 'warning')
        return redirect(url_for('project.project_view', project_id=project_id))

    # Start update process
    data = GetProjectData(project.autotext_url)
    if not data or 'name' not in data:
        flash("To Sync: ensure a README on the remote site.", 'warning')
        return redirect(url_for('project.project_view', project_id=project_id))
    SyncProjectData(project, data)

    # Confirmation messages
    if not has_autotext:
        if project.autotext and len(project.autotext) > 1:
            project_action(project.id, 'update', action='sync',
                           text=str(len(project.autotext)) + ' bytes')
            flash("Thanks for contributing on %s" % data['type'], 'success')
        else:
            flash("Could not sync: remote README has no data.", 'warning')
    return redirect(url_for(
        'project.project_view', project_id=project_id))


@blueprint.route('/project/<int:project_id>/toggle', methods=['GET', 'POST'])
@login_required
def project_toggle(project_id):
    """Hide or unhide a project."""
    project = Project.query.filter_by(id=project_id).first_or_404()
    purl = url_for('project.project_view', project_id=project.id)
    allow_toggle = IsProjectStarred(project, current_user) \
        or (not current_user.is_anonymous and current_user.is_admin)
    if not allow_toggle:
        flash("You do not have permission to change visibility.", 'warning')
        return redirect(purl)
    project.is_hidden = not project.is_hidden
    project.save()
    cache.clear()
    if project.is_hidden:
        flash('Project "%s" is now hidden.' % project.name, 'success')
    else:
        flash('Project "%s" is now visible.' % project.name, 'success')
    return redirect(purl)<|MERGE_RESOLUTION|>--- conflicted
+++ resolved
@@ -17,7 +17,7 @@
     validateProjectData, stageProjectToNext, isUserActive,
 )
 from dribdat.public.projhelper import (
-    project_action, project_edit_action, resources_by_stage
+    project_action, project_edit_action, resources_by_stage, revert_project_by_activity
 )
 from ..decorators import admin_required
 
@@ -221,18 +221,6 @@
     return redirect(purl)
 
 
-def revert_project_by_activity(project, activity):
-    """Revert Project to a previous version based on an Activity."""
-    if not activity.project_version:
-        return None, 'Could not revert: data not available.'
-    elif activity.project_version == 0:
-        return None, 'Could not revert: this is the earliest version.'
-    # Apply revert
-    revert_to = activity.project_version
-    project.versions[revert_to - 1].revert()
-    return revert_to, 'Project data reverted to version %d.' % revert_to
-
-
 @blueprint.route('/<int:project_id>/undo/<int:activity_id>', methods=['GET'])
 @login_required
 def post_revert(project_id, activity_id):
@@ -244,19 +232,15 @@
         flash('Could not revert: user not allowed.', 'warning')
         return redirect(purl)
     activity = Activity.query.filter_by(id=activity_id).first_or_404()
-    result, status = revert_project_by_activity(project, activity)
-    if not result:
-        flash(status, 'warning')
+    if not activity.project_version:
+        flash('Could not revert: data not available.', 'warning')
+    elif activity.project_version == 0:
+        flash('Could not revert: this is the earliest version.', 'warning')
     else:
-<<<<<<< HEAD
-        flash(status, 'success')
-        return project_action(project_id, 'revert', then_redirect=True)
-=======
         revert_to = activity.project_version
         project.versions[revert_to].revert()
         project.save()
         flash('Project data reverted (version %d).' % revert_to, 'success')
->>>>>>> fc3e37a9
     return redirect(purl)
 
 
