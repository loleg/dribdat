--- conflicted
+++ resolved
@@ -23,30 +23,18 @@
 
     id = HiddenField('id')
     autotext_url = URLField(
-<<<<<<< HEAD
-        u'Sync from (Readme)', [length(max=2048)],
-        description="[Optional] Link to a repository or documentation "
-        + "of your project.")
-=======
         u'Readme', [length(max=2048)],
         description="[Optional] Link to a code repository or online document. "
         + "The content will be automatically synced here 💡 Tips: dribdat.cc/sync")
->>>>>>> 5d4f85b3
     name = StringField(
         u'Title',
         [length(max=80), UniqueValidator(Project, 'name'), InputRequired()],
         description=u"A short team or project name - you may change "
         + "this later.")
-<<<<<<< HEAD
-    summary = StringField(
-        u'Summary', [length(max=140)],
-        description="The headline of your project, in up to 140 characters.")
-    generate_pitch = BooleanField(u"Use AI to auto-generate a pitch")
-=======
     summary = TextAreaField(
         u'Summary', [length(max=2048)],
         description="A short, plain-text description of your project or challenge.")
->>>>>>> 5d4f85b3
+    generate_pitch = BooleanField(u"Use AI to auto-generate a challenge based on the summary and category")
     category_id = SelectField(
         u'Category', coerce=int, description=u"Select the category that your "
         + " challenge addresses.")
@@ -121,7 +109,7 @@
         [length(max=20)], description='Select an icon from FontAwesome'
         + ': https://fontawesome.com/v4/cheatsheet')
     category_id = SelectField(u'Challenge category', coerce=int,
-        description="If available, which category does your project belong to.")
+        description="If available, which category does your project belong to?")
     submit = SubmitField(u'Save changes')
 
 
@@ -157,7 +145,7 @@
     id = HiddenField('id')
     note = TextAreaField(u'Short praise and comments', [
                          length(max=280), InputRequired()])
-    boost_type = SelectField(u'Select booster pack', [InputRequired()])
+    boost_type = SelectField(u'Select a booster pack', [InputRequired()])
     submit = SubmitField(u'Energize!')
 
 
