# -*- coding: utf-8 -*-
"""Authentication views."""

from flask import (Blueprint, request, render_template, flash, url_for,
                   redirect, current_app)
from flask_login import login_user, logout_user, login_required, current_user
from flask_dance.contrib.slack import slack
from flask_dance.contrib.azure import azure  # noqa: I005
from flask_dance.contrib.github import github
from flask_dance.contrib.gitlab import gitlab
from dribdat.sso.auth0 import auth0
from dribdat.sso.hitobito import hitobito
from dribdat.sso.mattermost import mattermost
# Dribdat modules
from dribdat.user.models import User, Event, Role
from dribdat.extensions import login_manager  # noqa: I005
from dribdat.utils import flash_errors, random_password, sanitize_input
from dribdat.user.forms import RegisterForm, EmailForm, LoginForm, UserForm
from dribdat.database import db
from dribdat.mailer import user_activation
from datetime import datetime
# noqa: I005

blueprint = Blueprint('auth', __name__, static_folder="../static")


def current_event():
    """Return the first featured event."""
    return Event.query.filter_by(is_current=True).first()


@login_manager.user_loader
def load_user(user_id):
    """Load user by ID."""
    return User.get_by_id(int(user_id))


def oauth_type():
    """Check if Slack or another OAuth has been configured."""
    if "OAUTH_TYPE" in current_app.config:
        return current_app.config["OAUTH_TYPE"].lower()
    else:
        return None


@blueprint.route("/login/", methods=["GET", "POST"])
def login():
    """Handle the login route."""
    # Skip login form on forced SSO
    if request.method == "GET" and current_app.config["OAUTH_SKIP_LOGIN"]:
        if not request.args.get('local') and oauth_type():
            return redirect(url_for(oauth_type() + '.login'))
    form = LoginForm(request.form)
    # Handle logging in
    if request.method == 'POST':
<<<<<<< HEAD
        if form.is_submitted() and form.validate():
            # Allow login with e-mail address
            if '@' in form.username:
                user_by_email = User.query.filter_by(email=form.username).first()
                if user_by_email:
                    form.username = user_by_email.username
=======
        if form.validate_on_submit():
            # Allow login with e-mail address
            if '@' in form.username.data:
                user_by_email = User.query.filter_by(email=form.username.data).first()
                if user_by_email:
                    form.username.data = user_by_email.username
>>>>>>> b4624b85
            # Validate user account
            login_user(form.user, remember=True)
            if not form.user.active:
                # Note: continue to profile page, where user is warned
                username = current_user.username
                return redirect(url_for('public.user', username=username))
            # Regular user greeting
            flash("Welcome! Time to make something awesome. ≧◡≦",
                  'success')
            return redirect(url_for("public.home"))
        else:
            flash_errors(form)
    logout_user()
    return render_template("public/login.html",
                           form=form, oauth_type=oauth_type())


@blueprint.route("/register/", methods=['GET', 'POST'])
def register():
    """Register new user."""
    if current_app.config['DRIBDAT_NOT_REGISTER']:
        flash("Registration currently not possible.", 'warning')
        return redirect(url_for("auth.login", local=1))
    form = RegisterForm(request.form)
    if request.args.get('name') and not form.username.data:
        form.username.data = request.args.get('name')
    if request.args.get('email') and not form.email.data:
        form.email.data = request.args.get('email')
    if request.args.get('web') and not form.webpage_url.data:
        form.webpage_url.data = request.args.get('web')
    if not form.is_submitted() and form.validate():
        flash_errors(form)
        logout_user()
        return render_template('public/register.html',
                               form=form, oauth_type=oauth_type())
    # Double check username
    sane_username = sanitize_input(form.username.data)
    # Continue with user creation
    new_user = User.create(
                    username=sane_username,
                    email=form.email.data,
                    webpage_url=form.webpage_url.data,
                    password=form.password.data,
                    active=True)
    new_user.socialize()
    if User.query.count() == 1:
        # This is the first user account - promote it
        new_user.is_admin = True
        new_user.save()
        flash("Administrative user created - oh joy!", 'success')
    elif current_app.config['DRIBDAT_USER_APPROVE']:
        # Approval of new user accounts required
        new_user.active = False
        new_user.save()
        if current_app.config['MAIL_SERVER']:
            user_activation(new_user)
            flash("New accounts require activation. "
                  + "Please click the dribdat link in your e-mail.", 'success')
        else:
            flash("New accounts require approval from the event organizers. "
                  + "Please update your profile and await activation.",
                  'success')
    else:
        flash(
            "Thank you for registering. You can now log in and submit "
            + "projects.", 'success')
    # New user created: start session and go home
    login_user(new_user, remember=True)
    return redirect(url_for('public.home'))


@blueprint.route("/activate/<userid>/<userhash>", methods=['GET'])
def activate(userid, userhash):
    """Activate or reset new user account."""
    a_user = User.query.filter_by(id=userid).first_or_404()
    if a_user.check_hashword(userhash):
        a_user.hashword = None
        a_user.active = True
        a_user.save()
        login_user(a_user, remember=True)
        flash("Welcome! Your user account has been activated.", 'success')
        return redirect(url_for('auth.user_profile'))
    flash("Activation not found. Try again, or ask an organizer.", 'warning')
    logout_user()
    return redirect(url_for('public.home'))


@blueprint.route('/logout/')
@login_required
def logout():
    """Logout."""
    logout_user()
    flash('You are logged out.', 'info')
    return redirect(url_for('public.home'))


@blueprint.route('/forgot/')
def forgot():
    """Forgot password."""
    form = EmailForm(request.form)
    if not form.is_submitted() and form.validate():
        flash_errors(form)
    return render_template(
            'public/forgot.html',
            form=form,
            oauth_type=oauth_type())


@blueprint.route("/passwordless/", methods=['POST'])
def passwordless():
    """Log in a new user via e-mail."""
    if current_app.config['DRIBDAT_NOT_REGISTER'] or \
       not current_app.config['MAIL_SERVER']:
        flash("Passwordless login currently not possible.", 'warning')
        return redirect(url_for("auth.login", local=1))
    form = EmailForm(request.form)
    if not form.is_submitted() and form.validate():
        flash_errors(form)
        return redirect(url_for('auth.forgot'))
    # Continue with user activation
    flash(
        "If your account exists, you will shortly receive "
        + "an activation mail. Check your Spam folder if you do not. "
        + "Then click the link in that e-mail to log into this application.",
        'success')
    a_user = User.query.filter_by(email=form.email.data).first()
    if a_user:
        # Continue with reset
        user_activation(a_user)
    else:
        current_app.logger.warn('User not found: %s' % form.email.data)
    # Don't let people spy on your address
    return redirect(url_for("auth.login"))


@blueprint.route('/user/profile/delete', methods=['POST'])
@login_required
def delete_my_account():
    """Delete the current user profile."""
    # Remove user ownerships
    for p in current_user.projects:
        p.user_id = None
        p.save()
    # Delete user posts
    [ a.delete() for a in current_user.activities ]
    # Delete user account
    current_user.delete()
    logout_user()
    flash('We are sorry to see you go. Your profile has been deleted.', 'info')
    return redirect(url_for('public.home'))


@blueprint.route('/user/profile', methods=['GET', 'POST'])
@login_required
def user_profile():
    """Display or edit the current user profile."""
    user = current_user
    user_is_valid = True
    if not user.active:
        flash('This user account is under review. Please update your profile '
              + ' and contact the organizing team to access all functions of '
              + 'this platform.', 'warning')

    form = UserForm(obj=user, next=request.args.get('next'))
    form.roles.choices = [(r.id, r.name) for r in Role.query.order_by('name')]

    # Check conflicting PKs
    if form.email.data != user.email:
        if User.query.filter_by(email=form.email.data).first() is not None:
            flash('This e-mail address is already registered.', 'error')
            user_is_valid = False

    if user.sso_id:
        # Do not allow changing password on SSO
        del form.password

    # Validation has passed
    if form.is_submitted() and form.validate() and user_is_valid:
        # Assign roles
        user.roles = [Role.query.filter_by(
            id=r).first() for r in form.roles.data]
        del form.roles

        # Sanitize username
        user.username = sanitize_input(form.username.data)
        del form.username

        # Assign password if changed
        originalhash = user.password
        form.populate_obj(user)
        # Do not allow changing password on SSO
        if not user.sso_id:
            if form.password.data:
                user.set_password(form.password.data)
            else:
                user.password = originalhash

        user.updated_at = datetime.utcnow()
        db.session.add(user)
        db.session.commit()
        user.socialize()
        flash('Profile updated.', 'success')
        return redirect(url_for('public.user', username=user.username))

    if not form.roles.choices:
        del form.roles
    else:
        form.roles.data = [(r.id) for r in user.roles]
    return render_template('public/useredit.html',
                           oauth_type=oauth_type(),
                           user=user, form=form,
                           active='profile')


def get_or_create_sso_user(sso_id, sso_name, sso_email, sso_webpage=''):
    """Match a user account based on SSO_ID."""
    sso_id = str(sso_id)
    user = User.query.filter_by(sso_id=sso_id).first()
    if not user:
        if isinstance(current_user, User) and current_user.active:
            user = current_user
            user.sso_id = sso_id
        else:
            user = User.query.filter_by(email=sso_email).first()
            if user:
                # Update SSO identifier
                user.sso_id = sso_id
                db.session.add(user)
                db.session.commit()
            else:
                username = sso_name.lower().replace(" ", "_")
                user = User.query.filter_by(username=username).first()
                if user:
                    flash(
                        "Duplicate username (%s) - " % username
                        + 'please change it, or contact an admin for help.',
                        'warning')
                    return redirect(url_for("auth.login", local=1))
                user = User.create(
                    username=username,
                    sso_id=sso_id,
                    email=sso_email,
                    webpage_url=sso_webpage,
                    password=random_password(),
                    active=True)
            user.socialize()
            login_user(user, remember=True)
            flash("Welcome! Please complete your user account.", 'info')
            return redirect(url_for("auth.user_profile"))
    login_user(user, remember=True)
    if not user.active:
        flash('This user account is under review. Please update your profile '
              + 'and contact the organizing team to access all functions of '
              + 'this platform.', 'warning')
    else:
        flash(u'Logged in! Time to make something awesome ≧◡≦', 'success')

    if current_event():
        return redirect(url_for("public.event", event_id=current_event().id))
    else:
        return redirect(url_for("public.home"))


@blueprint.route("/slack_login", methods=["GET", "POST"])
def slack_login():
    """Handle login via Slack."""
    if not slack.authorized:
        flash('Access denied to Slack', 'danger')
        return redirect(url_for("auth.login", local=1))
    # Get remote user data
    resp = slack.get("https://slack.com/api/users.identity")
    if not resp.ok:
        flash('Unable to access Slack data', 'danger')
        return redirect(url_for("auth.login", local=1))
    resp_data = resp.json()
    if 'user' not in resp_data:
        flash('Invalid Slack data format', 'danger')
        # print(resp_data)
        return redirect(url_for("auth.login", local=1))
    resp_user = resp_data['user']
    return get_or_create_sso_user(
        resp_user['id'],
        resp_user['name'],
        resp_user['email'],
    )


@blueprint.route("/azure_login", methods=["GET", "POST"])
def azure_login():
    """Handle login via Azure."""
    if not azure.authorized:
        flash('Access denied to Azure', 'danger')
        return redirect(url_for("auth.login", local=1))
    # Get remote user data
    resp = azure.get("https://graph.microsoft.com/v1.0/me/")
    if not resp.ok:
        flash('Unable to access Azure data', 'danger')
        return redirect(url_for("auth.login", local=1))
    resp_user = resp.json()
    if 'mail' not in resp_user:
        flash('Invalid Azure data format', 'danger')
        # print(resp_user)
        return redirect(url_for("auth.login", local=1))
    return get_or_create_sso_user(
        resp_user['id'],
        resp_user['displayName'],
        resp_user['mail'],
    )


@blueprint.route("/github_login", methods=["GET", "POST"])
def github_login():
    """Handle login via GitHub."""
    if not github.authorized:
        flash('Access denied - please try again', 'warning')
        return redirect(url_for("auth.login", local=1))
    # Get remote user data
    resp = github.get("/user")
    if not resp.ok:
        flash('Unable to access GitHub data', 'danger')
        return redirect(url_for("auth.login", local=1))
    resp_user = resp.json()
    if 'email' not in resp_user or 'login' not in resp_user:
        flash('Invalid GitHub data format', 'danger')
        # print(resp_user)
        return redirect(url_for("auth.login", local=1))
    # Get remote profile data
    resp_emails = github.get("/user/emails")
    if not resp.ok:
        flash('Unable to access GitHub e-mail data', 'danger')
        return redirect(url_for("auth.login", local=1))
    for u in resp_emails.json():
        if u['primary'] and u['verified']:
            return get_or_create_sso_user(
                resp_user['id'],
                resp_user['login'],
                u['email'],
                'https://github.com/%s' % resp_user['login']
            )
    flash('Please verify an e-mail with GitHub', 'danger')
    return redirect(url_for("auth.login", local=1))


@blueprint.route("/auth0_login", methods=["GET", "POST"])
def auth0_login():
    """Handle login via Auth0."""
    if not auth0.authorized:
        flash('Access denied to Auth0', 'danger')
        return redirect(url_for("auth.login", local=1))
    # Get remote user data
    resp = auth0.get("/userinfo")
    if not resp.ok:
        flash('Unable to access Auth0 data', 'danger')
        return redirect(url_for("auth.login", local=1))
    resp_data = resp.json()
    if 'nickname' not in resp_data:
        flash('Invalid Auth0 data format', 'danger')
        # print(resp_data)
        return redirect(url_for("auth.login", local=1))
    return get_or_create_sso_user(
        resp_data['sub'],
        resp_data['nickname'],
        resp_data['email'],
    )


@blueprint.route("/mattermost_login", methods=["GET", "POST"])
def mattermost_login():
    """Handle login via Mattermost."""
    if not mattermost.authorized:
        flash('Access denied to Mattermost', 'danger')
        return redirect(url_for("auth.login", local=1))
    # Get remote user data
    resp = mattermost.get("/api/v4/users/me")
    if not resp.ok:
        flash('Unable to access Mattermost data', 'danger')
        return redirect(url_for("auth.login", local=1))
    resp_data = resp.json()
    # print(resp_data)
    # Parse user data
    username = None
    if 'nickname' in resp_data and resp_data['nickname']:
        username = resp_data['nickname']
    elif 'username' in resp_data and resp_data['username']:
        username = resp_data['username']
    if username is None or not 'email' in resp_data or not 'id' in resp_data:
        flash('Invalid Mattermost data format', 'danger')
        return redirect(url_for("auth.login", local=1))
    return get_or_create_sso_user(
        resp_data['id'],
        username,
        resp_data['email'],
    )


@blueprint.route("/hitobito_login", methods=["GET", "POST"])
def hitobito_login():
    """Handle login via hitobito."""
    if not hitobito.authorized:
        flash('Access denied to hitobito', 'danger')
        return redirect(url_for("auth.login", local=1))
    # Get remote user data
    resp = hitobito.get("/en/oauth/profile", headers={'X-Scope': 'name'})
    if not resp.ok:
        flash('Unable to access hitobito data', 'danger')
        return redirect(url_for("auth.login", local=1))
    resp_data = resp.json()
    # print(resp_data)
    username = None
    if 'nickname' in resp_data and resp_data['nickname'] is not None:
        username = resp_data['nickname']
    elif 'first_name' in resp_data and 'last_name' in resp_data:
        fn = resp_data['first_name'].lower().strip()
        ln = resp_data['last_name'].lower().strip()
        username = "%s_%s" % (fn, ln)
    if username is None or not 'email' in resp_data or not 'id' in resp_data:
        flash('Invalid hitobito data format', 'danger')
        return redirect(url_for("auth.login", local=1))
    return get_or_create_sso_user(
        resp_data['id'],
        username,
        resp_data['email'],
    )


@blueprint.route("/gitlab_login", methods=["GET", "POST"])
def gitlab_login():
    """Handle login via GitLab."""
    if not gitlab.authorized:
        flash('Access denied to gitlab', 'danger')
        return redirect(url_for("auth.login", local=1))
    # Get remote user data
    resp = gitlab.get("/api/v4/user")
    if not resp.ok:
        flash('Unable to access gitlab data', 'danger')
        return redirect(url_for("auth.login", local=1))
    resp_data = resp.json()
    username = None
    if 'username' in resp_data and resp_data['username'] is not None:
        username = resp_data['username']
    elif 'name' in resp_data:
        username = resp_data['name']
    if username is None or not 'email' in resp_data or not 'id' in resp_data:
        flash('Invalid gitlab data format', 'danger')
        return redirect(url_for("auth.login", local=1))
    return get_or_create_sso_user(
        resp_data['id'],
        username,
        resp_data['email'],
    )<|MERGE_RESOLUTION|>--- conflicted
+++ resolved
@@ -53,21 +53,12 @@
     form = LoginForm(request.form)
     # Handle logging in
     if request.method == 'POST':
-<<<<<<< HEAD
-        if form.is_submitted() and form.validate():
-            # Allow login with e-mail address
-            if '@' in form.username:
-                user_by_email = User.query.filter_by(email=form.username).first()
-                if user_by_email:
-                    form.username = user_by_email.username
-=======
         if form.validate_on_submit():
             # Allow login with e-mail address
             if '@' in form.username.data:
                 user_by_email = User.query.filter_by(email=form.username.data).first()
                 if user_by_email:
                     form.username.data = user_by_email.username
->>>>>>> b4624b85
             # Validate user account
             login_user(form.user, remember=True)
             if not form.user.active:
@@ -98,7 +89,7 @@
         form.email.data = request.args.get('email')
     if request.args.get('web') and not form.webpage_url.data:
         form.webpage_url.data = request.args.get('web')
-    if not form.is_submitted() and form.validate():
+    if not form.validate_on_submit():
         flash_errors(form)
         logout_user()
         return render_template('public/register.html',
@@ -168,7 +159,7 @@
 def forgot():
     """Forgot password."""
     form = EmailForm(request.form)
-    if not form.is_submitted() and form.validate():
+    if not form.validate_on_submit():
         flash_errors(form)
     return render_template(
             'public/forgot.html',
@@ -184,7 +175,7 @@
         flash("Passwordless login currently not possible.", 'warning')
         return redirect(url_for("auth.login", local=1))
     form = EmailForm(request.form)
-    if not form.is_submitted() and form.validate():
+    if not form.validate_on_submit():
         flash_errors(form)
         return redirect(url_for('auth.forgot'))
     # Continue with user activation
@@ -245,7 +236,7 @@
         del form.password
 
     # Validation has passed
-    if form.is_submitted() and form.validate() and user_is_valid:
+    if form.validate_on_submit() and user_is_valid:
         # Assign roles
         user.roles = [Role.query.filter_by(
             id=r).first() for r in form.roles.data]
