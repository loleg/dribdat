--- conflicted
+++ resolved
@@ -448,38 +448,8 @@
         dribs = []
         prev = None
         for a in activities:
-<<<<<<< HEAD
-            author = title = text = None
-            if a.user:
-                author = a.user.username
-                if not a.user.active: continue
-            if a.action == 'sync':
-                title = "Synchronized"
-                text = "Readme fetched from source"
-                continue
-            elif a.action == 'post' and a.content is not None:
-                title = ""
-                text = a.content
-            elif a.name == 'star' and a.user:
-                title = "Team forming"
-                text = a.user.username + " has joined!"
-                author = ""
-            elif a.name == 'update' and a.action == 'commit':
-                title = "Code commit"
-                text = a.content
-                author = None #a.user.username
-            elif a.name == 'update':
-                title = ""
-                text = "Worked on documentation"
-            elif a.name == 'create' and a.user:
-                title = "Project started"
-                text = "Initialized by %s &#x1F389;" % a.user.username
-                author = ""
-            else:
-=======
             a_parsed = getActivityByType(a)
             if a_parsed is None:
->>>>>>> fc94374c
                 continue
             (author, title, text, icon) = a_parsed
             # Check if last signal very similar
