--- conflicted
+++ resolved
@@ -51,16 +51,9 @@
         return f"<Role({self.name})>"
 
     # Number of users
-<<<<<<< HEAD
-    @property
-    def user_count(self):
-        if not self.users: return 0
-        return len(self.users)
-=======
     def user_count(self):
         users = User.query.filter(User.roles.contains(self))
         return users.count()
->>>>>>> 9b2485ce
 
 class User(UserMixin, PkModel):
     """A user of the app."""
