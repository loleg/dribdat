# -*- coding: utf-8 -*-
from flask_wtf import FlaskForm
from wtforms import (
    HiddenField, SubmitField, BooleanField,
    StringField, PasswordField, SelectField,
    TextAreaField, SelectMultipleField
)
from dribdat.user.models import User, Project
# from wtforms.fields.html5 import DateTimeField
from wtforms.validators import AnyOf, DataRequired, length
from wtforms.fields.html5 import DateField, TimeField

from datetime import time, datetime
from ..user.validators import UniqueValidator
from ..user import USER_ROLE, USER_STATUS, projectProgressList

class UserForm(FlaskForm):
    next = HiddenField()
    id = HiddenField('id')
    username = StringField(u'Username', [length(max=80), UniqueValidator(User, 'username'), DataRequired()])
    email = StringField(u'E-mail address', [length(max=80), DataRequired()])
<<<<<<< HEAD
    webpage_url = StringField(u'Online profile', [length(max=128)])
    roles = SelectMultipleField(u'Role', coerce=int)
=======
    webpage_url = StringField(u'Online profile (https://..)', [length(max=128)])
    roles = SelectMultipleField(u'Roles', coerce=int)
>>>>>>> 9b2485ce
    password = PasswordField(u'New password (optional)', [length(max=128)])
    is_admin = BooleanField(u"Administrator", default=False)
    active = BooleanField(u"Active", default=True)
    submit = SubmitField(u'Save')

class EventForm(FlaskForm):
    next = HiddenField()
    name = StringField(u'Title', [length(max=80), DataRequired()])
    starts_date = DateField(u'Starts date', default=datetime.now())
    starts_time = TimeField(u'Starts time', default=time(9,0,0))
    ends_date = DateField(u'Finish date', default=datetime.now())
    ends_time = TimeField(u'Finish time', default=time(16,0,0))
    hostname = StringField(u'Hosted by', [length(max=80)])
    location = StringField(u'Located at', [length(max=255)])
    description = TextAreaField(u'Description', description=u'Markdown and HTML supported')
    resources = TextAreaField(u'Guide to datasets and other resources, event page', description=u'Markdown and HTML supported')
    boilerplate = TextAreaField(u'Getting started guide, top of new project page', description=u'Markdown and HTML supported')
    logo_url = StringField(u'Host logo link', [length(max=255)])
    webpage_url = StringField(u'Home page link', [length(max=255)])
    community_url = StringField(u'Community link', [length(max=255)])
    community_embed = TextAreaField(u'Community code, bottom of event and project page', description=u'HTML and embedded scripts supported')
    custom_css = TextAreaField(u'Custom CSS', description=u'External stylesheets: @import url(https://...);')
    is_current = BooleanField(u'Current event shown on homepage', default=False)
    lock_editing = BooleanField(u'Disallow editing of projects', default=False)
    lock_starting = BooleanField(u'Disallow starting new projects', default=False)
    submit = SubmitField(u'Save')

class ProjectForm(FlaskForm):
    next = HiddenField()
    id = HiddenField('id')
    user_id = SelectField(u'Owner (team user)', coerce=int)
    event_id = SelectField(u'Event', coerce=int)
    category_id = SelectField(u'Challenge category', coerce=int)
    progress = SelectField(u'Progress', coerce=int, choices=projectProgressList())
    hashtag = StringField(u'Hashtag or channel', [length(max=255)])
    autotext_url = StringField(u'Sync', [length(max=255)])
    # is_autoupdate = BooleanField(u'Autoupdate project data')
    name = StringField(u'Title', [length(max=80), UniqueValidator(Project, 'name'), DataRequired()])
    summary = StringField(u'Short summary', [length(max=120)])
    longtext = TextAreaField(u'Description')
    autotext = TextAreaField(u'Readme content')
    webpage_url = StringField(u'Presentation or demo link', [length(max=2048)])
    is_webembed = BooleanField(u'Embed contents of demo link in a frame', default=False)
    source_url = StringField(u'Source link', [length(max=255)])
    contact_url = StringField(u'Contact link', [length(max=255)])
    image_url = StringField(u'Image link', [length(max=255)])
    logo_color = StringField(u'Custom color', [length(max=7)])
    logo_icon = StringField(u'Custom icon', [length(max=20)])
    submit = SubmitField(u'Save')

class CategoryForm(FlaskForm):
    next = HiddenField()
    name = StringField(u'Name', [length(max=80), DataRequired()])
    description = TextAreaField(u'Description', description=u'Markdown and HTML supported')
    logo_color = StringField(u'Custom color', [length(max=7)])
    logo_icon = StringField(u'Custom icon (fontawesome.io/icons)', [length(max=20)])
    event_id = SelectField(u'Specific to an event, or global if blank', coerce=int)
    submit = SubmitField(u'Save')

class RoleForm(FlaskForm):
    next = HiddenField()
    name = StringField(u'Name', [length(max=80), DataRequired()])
    submit = SubmitField(u'Save')<|MERGE_RESOLUTION|>--- conflicted
+++ resolved
@@ -19,13 +19,8 @@
     id = HiddenField('id')
     username = StringField(u'Username', [length(max=80), UniqueValidator(User, 'username'), DataRequired()])
     email = StringField(u'E-mail address', [length(max=80), DataRequired()])
-<<<<<<< HEAD
-    webpage_url = StringField(u'Online profile', [length(max=128)])
-    roles = SelectMultipleField(u'Role', coerce=int)
-=======
     webpage_url = StringField(u'Online profile (https://..)', [length(max=128)])
     roles = SelectMultipleField(u'Roles', coerce=int)
->>>>>>> 9b2485ce
     password = PasswordField(u'New password (optional)', [length(max=128)])
     is_admin = BooleanField(u"Administrator", default=False)
     active = BooleanField(u"Active", default=True)
